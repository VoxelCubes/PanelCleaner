--- conflicted
+++ resolved
@@ -47,12 +47,6 @@
     # Ensure that the resources are loaded.
     # Due to them not being utilized directly, the import statements may be
     # removed by an errant code formatter
-<<<<<<< HEAD
-    assert pcleaner.gui.rc_generated_files.rc_icons
-    assert pcleaner.gui.rc_generated_files.rc_theme_icons
-    assert pcleaner.gui.rc_generated_files.rc_themes
-    assert pcleaner.gui.rc_generated_files.rc_translations
-=======
     if platform.system() == "Windows":
         assert pcleaner.gui.rc_generated_files.rc_windows_icons
         assert pcleaner.gui.rc_generated_files.rc_windows_theme_icons
@@ -63,7 +57,6 @@
         assert pcleaner.gui.rc_generated_files.rc_theme_icons
         assert pcleaner.gui.rc_generated_files.rc_themes
         assert pcleaner.gui.rc_generated_files.rc_translations
->>>>>>> eabea1ee
 
     cu.get_log_path().parent.mkdir(parents=True, exist_ok=True)
     # Log up to 1MB to the log file.
