--- conflicted
+++ resolved
@@ -1,13 +1,3 @@
-<<<<<<< HEAD
-<RCC><qresource prefix="/translations"> 
-    <file>PanelCleaner_en_US.qm</file> 
-    <file>PanelCleaner_de_DE.qm</file> 
-    <file>PanelCleaner_fr_FR.qm</file> 
-    <file>PanelCleaner_es_ES.qm</file> 
-    <file>PanelCleaner_tr_TR.qm</file> 
-    <file>PanelCleaner_bg_BG.qm</file> 
-</qresource></RCC> 
-=======
 <RCC><qresource prefix="/translations">
     <file>PanelCleaner_en_US.qm</file>
     <file>PanelCleaner_de_DE.qm</file>
@@ -15,5 +5,4 @@
     <file>PanelCleaner_es_ES.qm</file>
     <file>PanelCleaner_tr_TR.qm</file>
     <file>PanelCleaner_bg_BG.qm</file>
-</qresource></RCC>
->>>>>>> 89f587a5
+</qresource></RCC>